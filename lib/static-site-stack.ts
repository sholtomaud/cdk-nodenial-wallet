import * as cdk from 'aws-cdk-lib';
import * as s3 from 'aws-cdk-lib/aws-s3';
import * as cloudfront from 'aws-cdk-lib/aws-cloudfront';
import * as route53 from 'aws-cdk-lib/aws-route53';
import * as acm from 'aws-cdk-lib/aws-certificatemanager';
import * as iam from 'aws-cdk-lib/aws-iam';
import * as origins from 'aws-cdk-lib/aws-cloudfront-origins';
<<<<<<< HEAD
// import * as wafv2 from 'aws-cdk-lib/aws-wafv2';
=======
import * as wafv2 from 'aws-cdk-lib/aws-wafv2';
>>>>>>> 99fb036a
import { Construct } from 'constructs';

export interface StaticSiteStackProps extends cdk.StackProps {
  domainName: string;
  siteSubDomain: string;
<<<<<<< HEAD
  // wafRateLimit?: number;
=======
  wafRateLimit?: number;
>>>>>>> 99fb036a
}

export class StaticSiteStack extends cdk.Stack {
  constructor(scope: Construct, id: string, props: StaticSiteStackProps) {
    super(scope, id, props);

    const siteDomain = props.siteSubDomain + '.' + props.domainName;
<<<<<<< HEAD
    // const rateLimit = props.wafRateLimit ?? 500;

    // WAF v2 WebACL for CloudFront
    // const webAcl = new wafv2.CfnWebACL(this, 'WebACL', {
    //   name: 'SiteWebACL',
    //   scope: 'CLOUDFRONT',
    //   defaultAction: { allow: {} },
    //   visibilityConfig: {
    //     cloudWatchMetricsEnabled: true,
    //     metricName: 'webACLMetric',
    //     sampledRequestsEnabled: true,
    //   },
    //   rules: [
    //     {
    //       name: 'RateLimitRule',
    //       priority: 1,
    //       action: { block: {} },
    //       statement: {
    //         rateBasedStatement: {
    //           limit: rateLimit,
    //           aggregateKeyType: 'IP',
    //         },
    //       },
    //       visibilityConfig: {
    //         cloudWatchMetricsEnabled: true,
    //         metricName: 'RateLimitRuleMetric',
    //         sampledRequestsEnabled: true,
    //       },
    //     },
    //   ],
    // });
=======
    const rateLimit = props.wafRateLimit ?? 500;

    // WAF v2 WebACL for CloudFront
    const webAcl = new wafv2.CfnWebACL(this, 'WebACL', {
      name: 'SiteWebACL',
      scope: 'CLOUDFRONT',
      defaultAction: { allow: {} },
      visibilityConfig: {
        cloudWatchMetricsEnabled: true,
        metricName: 'webACLMetric',
        sampledRequestsEnabled: true,
      },
      rules: [
        {
          name: 'RateLimitRule',
          priority: 1,
          action: { block: {} },
          statement: {
            rateBasedStatement: {
              limit: rateLimit,
              aggregateKeyType: 'IP',
            },
          },
          visibilityConfig: {
            cloudWatchMetricsEnabled: true,
            metricName: 'RateLimitRuleMetric',
            sampledRequestsEnabled: true,
          },
        },
      ],
    });
>>>>>>> 99fb036a

    // S3 bucket for static website hosting
    const siteBucket = new s3.Bucket(this, 'SiteBucket', {
      bucketName: siteDomain,
      websiteIndexDocument: 'index.html',
      websiteErrorDocument: 'error.html', // or your preferred error document
      publicReadAccess: false,
      blockPublicAccess: s3.BlockPublicAccess.BLOCK_ALL,
      removalPolicy: cdk.RemovalPolicy.DESTROY, // NOT recommended for production code
      autoDeleteObjects: true, // NOT recommended for production code
    });

    // Origin Access Identity (OAI) to restrict direct S3 bucket access
    const oai = new cloudfront.OriginAccessIdentity(this, 'OAI', {
      comment: `OAI for ${siteDomain}`
    });

    // Grant OAI read access to the S3 bucket
    siteBucket.addToResourcePolicy(new iam.PolicyStatement({
      actions: ['s3:GetObject'],
      resources: [siteBucket.arnForObjects('*')],
      principals: [new iam.CanonicalUserPrincipal(oai.cloudFrontOriginAccessIdentityS3CanonicalUserId)],
    }));

    // Look up existing Route 53 Hosted Zone
    // For CI/CD: Attempt to get zone info from CDK context, otherwise use placeholders/props.
    // Values can be passed to cdk deploy/synth via --context hostedZoneId=YOUR_ID --context zoneName=YOUR_ZONENAME
    const contextHostedZoneId = this.node.tryGetContext('hostedZoneId') || 'Z0123456789ABCDEFGHIJ'; // Fallback placeholder
    const contextZoneName = this.node.tryGetContext('zoneName') || props.domainName; // Fallback to props.domainName

    const hostedZone = route53.HostedZone.fromHostedZoneAttributes(this, 'HostedZone', {
      hostedZoneId: contextHostedZoneId,
      zoneName: contextZoneName,
    });

    // ACM certificate for the custom domain (must be in us-east-1)
    const certificate = new acm.DnsValidatedCertificate(this, 'SiteCertificate', {
      domainName: siteDomain,
      hostedZone,
      region: 'us-east-1', // CloudFront requires certificates in us-east-1
    });

    // CloudFront distribution
    const distribution = new cloudfront.Distribution(this, 'SiteDistribution', {
      defaultRootObject: 'index.html',
      domainNames: [siteDomain],
      certificate: certificate,
    // Associate WAF
<<<<<<< HEAD
    // webAclId: webAcl.attrArn,
=======
    webAclId: webAcl.attrArn,
>>>>>>> 99fb036a
      defaultBehavior: {
        origin: new origins.S3Origin(siteBucket, { originAccessIdentity: oai }),
        allowedMethods: cloudfront.AllowedMethods.ALLOW_GET_HEAD,
        viewerProtocolPolicy: cloudfront.ViewerProtocolPolicy.REDIRECT_TO_HTTPS,
        compress: true,
      },
    });

    // A record in Route 53 to point the custom domain to the CloudFront distribution
    new route53.ARecord(this, 'SiteARecord', {
      recordName: siteDomain,
      zone: hostedZone,
      target: route53.RecordTarget.fromAlias(new cdk.aws_route53_targets.CloudFrontTarget(distribution)),
    });

    // Output the CloudFront distribution URL
    new cdk.CfnOutput(this, 'DistributionDomainName', {
      value: distribution.distributionDomainName,
    });

     // Output the site URL
     new cdk.CfnOutput(this, 'SiteUrl', {
      value: 'https://' + siteDomain,
    });
  }
}<|MERGE_RESOLUTION|>--- conflicted
+++ resolved
@@ -5,21 +5,13 @@
 import * as acm from 'aws-cdk-lib/aws-certificatemanager';
 import * as iam from 'aws-cdk-lib/aws-iam';
 import * as origins from 'aws-cdk-lib/aws-cloudfront-origins';
-<<<<<<< HEAD
 // import * as wafv2 from 'aws-cdk-lib/aws-wafv2';
-=======
-import * as wafv2 from 'aws-cdk-lib/aws-wafv2';
->>>>>>> 99fb036a
 import { Construct } from 'constructs';
 
 export interface StaticSiteStackProps extends cdk.StackProps {
   domainName: string;
   siteSubDomain: string;
-<<<<<<< HEAD
   // wafRateLimit?: number;
-=======
-  wafRateLimit?: number;
->>>>>>> 99fb036a
 }
 
 export class StaticSiteStack extends cdk.Stack {
@@ -27,7 +19,7 @@
     super(scope, id, props);
 
     const siteDomain = props.siteSubDomain + '.' + props.domainName;
-<<<<<<< HEAD
+
     // const rateLimit = props.wafRateLimit ?? 500;
 
     // WAF v2 WebACL for CloudFront
@@ -59,39 +51,7 @@
     //     },
     //   ],
     // });
-=======
-    const rateLimit = props.wafRateLimit ?? 500;
 
-    // WAF v2 WebACL for CloudFront
-    const webAcl = new wafv2.CfnWebACL(this, 'WebACL', {
-      name: 'SiteWebACL',
-      scope: 'CLOUDFRONT',
-      defaultAction: { allow: {} },
-      visibilityConfig: {
-        cloudWatchMetricsEnabled: true,
-        metricName: 'webACLMetric',
-        sampledRequestsEnabled: true,
-      },
-      rules: [
-        {
-          name: 'RateLimitRule',
-          priority: 1,
-          action: { block: {} },
-          statement: {
-            rateBasedStatement: {
-              limit: rateLimit,
-              aggregateKeyType: 'IP',
-            },
-          },
-          visibilityConfig: {
-            cloudWatchMetricsEnabled: true,
-            metricName: 'RateLimitRuleMetric',
-            sampledRequestsEnabled: true,
-          },
-        },
-      ],
-    });
->>>>>>> 99fb036a
 
     // S3 bucket for static website hosting
     const siteBucket = new s3.Bucket(this, 'SiteBucket', {
@@ -140,11 +100,8 @@
       domainNames: [siteDomain],
       certificate: certificate,
     // Associate WAF
-<<<<<<< HEAD
     // webAclId: webAcl.attrArn,
-=======
-    webAclId: webAcl.attrArn,
->>>>>>> 99fb036a
+
       defaultBehavior: {
         origin: new origins.S3Origin(siteBucket, { originAccessIdentity: oai }),
         allowedMethods: cloudfront.AllowedMethods.ALLOW_GET_HEAD,
