--- conflicted
+++ resolved
@@ -22,11 +22,8 @@
   domainName: domainName,
   siteSubDomain: siteSubDomain,
   description: `Static site hosting for ${siteSubDomain}.${domainName}`,
-<<<<<<< HEAD
   // wafRateLimit: 1000,
-=======
-  wafRateLimit: 1000,
->>>>>>> 99fb036a
+
 });
 
 app.synth();